# Unified GenStage Streaming Pipeline Implementation Plan

**Duration**: 5 weeks (160-200 hours)
**Goal**: Unify streaming data loading across all renderers (PDF, HTML, HEEX, JSON)

## Overview

This plan implements a shared GenStage streaming pipeline that all renderers can use,
eliminating code duplication and enabling consistent streaming behavior across the
entire AshReports system.

## Current Status

### ✅ Completed

**Stage 1.1.1: Extract Core from Typst.DataLoader** (Section 1.1)

- Created `lib/ash_reports/streaming/data_loader.ex` (498 lines)
- Refactored `lib/ash_reports/typst/data_loader.ex` (reduced 643 → 320 lines, 50% reduction)
- All Typst tests passing (streaming_mvp_test.exs: 16/16, data_loader_integration_test.exs: 17/17)
- Commit: b2a7719

**Stage 1.1.2: Create Streaming Consumer Protocol** (Section 1.1)

- Created `lib/ash_reports/streaming/consumer.ex` (470 lines)
- Defined `StreamingConsumer` behavior with `consume_chunk/2` and `finalize/1` callbacks
- Implemented buffering helper for batching chunks
- Implemented error handling wrapper with retry support
- Implemented progress tracking helper
- Created comprehensive test suite: 30/30 tests passing
- Branch: `feature/stage1-1-2-streaming-consumer-protocol`
- Commit: 8034add

**Stage 1.1.3: Refactor Typst.DataLoader** (Section 1.1)
- Reduced `lib/ash_reports/typst/data_loader.ex` from 330 → 181 lines (45% reduction)
- Streamlined moduledoc to focus on Typst-specific features
- Updated test assertions to match streamlined documentation
- Maintained backward compatibility with deprecated functions
- All Typst tests passing: 53/53
- Branch: `feature/stage1-1-3-typst-dataloader-refactor`

### 🔄 In Progress

None

### 📋 Pending

See detailed stages below

## Stage 1: Core Infrastructure (Week 1)

**Duration**: 1 week (32-40 hours)
**Goal**: Create shared data loading interface and streaming consumer protocol
**Priority**: FOUNDATION - Required for all renderer integrations

### 1.1 Shared DataLoader Interface

#### ✅ 1.1.1 Extract Core from Typst.DataLoader

**Duration**: 8-12 hours
**Files**: Create `lib/ash_reports/streaming/data_loader.ex` (new)

**Completed Tasks**:

- [x] Create new AshReports.Streaming.DataLoader module
  - [x] Extract streaming logic from `lib/ash_reports/typst/data_loader.ex`
  - [x] Make domain/renderer agnostic
  - [x] Keep Typst.DataLoader as thin wrapper
  - [x] Test: Existing PDF rendering still works

**Success Criteria**:

- ✅ Typst.DataLoader delegates to Streaming.DataLoader
- ✅ All existing Typst tests pass
- ✅ Code reduction in Typst.DataLoader (50% achieved)

#### ✅ 1.1.2 Create Streaming Consumer Protocol

**Duration**: 6-8 hours
**Files**: Create `lib/ash_reports/streaming/consumer.ex` (new)

**Completed Tasks**:

- [x] Define StreamingConsumer behavior
  - [x] `consume_chunk/2` callback - Process a chunk of streamed data
  - [x] `finalize/1` callback - Finalize after all chunks consumed
- [x] Create helper functions for common patterns
  - [x] Buffering helper for batching chunks
  - [x] Error handling wrapper with retry support
  - [x] Progress tracking helper
- [x] Write comprehensive tests (30 tests created, all passing)

**Success Criteria**:

- ✅ StreamingConsumer behavior is well-documented
- ✅ Helper functions cover common use cases
- ✅ Tests demonstrate correct usage patterns

<<<<<<< HEAD
#### 📋 1.1.3 Refactor Typst.DataLoader to Use Shared Components

**Duration**: 8-12 hours
**Files**: Refactor `lib/ash_reports/typst/data_loader.ex`

**Tasks**:

- [ ] Update Typst.DataLoader to use Streaming.DataLoader
  - [ ] Remove duplicated streaming logic
  - [ ] Keep Typst-specific chart preprocessing
  - [ ] Maintain backward compatibility
  - [ ] Test: All Typst tests still pass

**Success Criteria**:

- Typst.DataLoader is < 200 lines
- All Typst tests pass
- Chart preprocessing still works
- Backward compatible API
=======
#### ✅ 1.1.3 Refactor Typst.DataLoader to Use Shared Components
**Duration**: 8-12 hours
**Files**: Refactor `lib/ash_reports/typst/data_loader.ex`

**Completed Tasks**:
- [x] Update Typst.DataLoader to use Streaming.DataLoader
  - [x] Remove duplicated streaming logic
  - [x] Keep Typst-specific chart preprocessing
  - [x] Maintain backward compatibility
  - [x] Test: All Typst tests still pass

**Success Criteria**: ✅ All Met
- ✅ Typst.DataLoader is 181 lines (< 200 target)
- ✅ All Typst tests pass (53/53)
- ✅ Chart preprocessing still works
- ✅ Backward compatible API (deprecated functions maintained)
>>>>>>> 367b7f78

### 1.2 StreamingPipeline Interface Cleanup

#### 📋 1.2.1 Document StreamingPipeline Public API

**Duration**: 4-6 hours
**Files**: Update `lib/ash_reports/typst/streaming_pipeline.ex`

**Tasks**:

- [ ] Add comprehensive moduledoc
- [ ] Document all public functions
- [ ] Add usage examples
- [ ] Mark internal functions as @doc false

**Success Criteria**:

- Clear documentation for external consumers
- Examples for common scenarios
- Internal functions clearly marked

## Stage 2: HTML Renderer Integration (Week 2)

**Duration**: 1 week (32-40 hours)
**Goal**: Integrate HTML renderer with streaming pipeline
**Depends On**: Stage 1 complete

### 2.1 HTML Streaming Consumer

#### 📋 2.1.1 Implement HtmlRenderer.StreamingConsumer

**Duration**: 12-16 hours
**Files**: Create `lib/ash_reports/renderers/html_renderer/streaming_consumer.ex`

**Tasks**:

- [ ] Implement StreamingConsumer behavior for HTML
  - [ ] consume_chunk/2: Convert records to HTML fragments
  - [ ] finalize/1: Wrap fragments in complete HTML document
  - [ ] Handle CSS generation during finalization
  - [ ] Test: Generate valid HTML from streamed chunks

**Success Criteria**:

- HTML fragments generated incrementally
- Complete HTML document at finalization
- CSS properly included
- Tests verify streaming behavior

#### 📋 2.1.2 Integrate with HtmlRenderer

**Duration**: 8-12 hours
**Files**: Update `lib/ash_reports/renderers/html_renderer.ex`

**Tasks**:

- [ ] Add streaming support to HtmlRenderer
  - [ ] render_with_context/2 uses Streaming.DataLoader
  - [ ] Support both in-memory and streaming modes
  - [ ] Maintain backward compatibility
  - [ ] Test: Existing HTML tests pass + new streaming tests

**Success Criteria**:

- HTML renderer supports streaming
- In-memory mode still available
- All existing tests pass
- New streaming tests added

### 2.2 HTML Streaming Tests

#### 📋 2.2.1 Create HTML Streaming Test Suite

**Duration**: 8-12 hours
**Files**: Create `test/ash_reports/renderers/html_renderer/streaming_test.exs`

**Tasks**:

- [ ] Test streaming with large datasets
- [ ] Test buffering behavior
- [ ] Test error handling during streaming
- [ ] Test progress tracking
- [ ] Performance: Memory usage stays constant

**Success Criteria**:

- Comprehensive streaming test coverage
- Memory usage verified < 1.5x baseline
- Error scenarios covered
- Performance benchmarks pass

## Stage 3: JSON Renderer Integration (Week 3)

**Duration**: 1 week (32-40 hours)
**Goal**: Integrate JSON renderer with streaming pipeline
**Depends On**: Stage 1 complete

### 3.1 JSON Streaming Consumer

#### 📋 3.1.1 Remove Duplicate JsonRenderer.StreamingEngine

**Duration**: 4-6 hours
**Files**: Delete `lib/ash_reports/renderers/json_renderer/streaming_engine.ex`

**Tasks**:

- [ ] Identify all usages of JsonRenderer.StreamingEngine
- [ ] Plan migration to Streaming.DataLoader
- [ ] Remove StreamingEngine module
- [ ] Update JsonRenderer to use Streaming.DataLoader

**Success Criteria**:

- StreamingEngine module deleted
- JsonRenderer uses shared streaming
- All JSON tests still pass
- Code duplication eliminated

#### 📋 3.1.2 Implement JsonRenderer.StreamingConsumer

**Duration**: 8-12 hours
**Files**: Create `lib/ash_reports/renderers/json_renderer/streaming_consumer.ex`

**Tasks**:

- [ ] Implement StreamingConsumer behavior for JSON
  - [ ] consume_chunk/2: Convert records to JSON fragments
  - [ ] finalize/1: Wrap fragments in complete JSON document
  - [ ] Handle JSON array formatting
  - [ ] Test: Generate valid JSON from streamed chunks

**Success Criteria**:

- JSON fragments generated incrementally
- Valid JSON array at finalization
- Proper comma handling between chunks
- Tests verify streaming behavior

#### 📋 3.1.3 Integrate with JsonRenderer

**Duration**: 8-12 hours
**Files**: Update `lib/ash_reports/renderers/json_renderer.ex`

**Tasks**:

- [ ] Update JsonRenderer to use new streaming
  - [ ] Remove old streaming code
  - [ ] Use Streaming.DataLoader
  - [ ] Maintain backward compatibility
  - [ ] Test: All JSON tests pass

**Success Criteria**:

- JSON renderer uses shared streaming
- Old streaming code removed
- All existing tests pass
- New streaming tests added

## Stage 4: HEEX Renderer Integration (Week 3)

**Duration**: 1 week (32-40 hours)
**Goal**: Integrate HEEX renderer with streaming pipeline
**Depends On**: Stage 1 complete
**Parallel With**: Stage 3 (can be done concurrently)

### 4.1 HEEX Streaming Consumer

#### 📋 4.1.1 Implement HeexRenderer.StreamingConsumer

**Duration**: 12-16 hours
**Files**: Create `lib/ash_reports/renderers/heex_renderer/streaming_consumer.ex`

**Tasks**:

- [ ] Implement StreamingConsumer behavior for HEEX
  - [ ] consume_chunk/2: Generate HEEX fragments
  - [ ] finalize/1: Combine fragments for LiveView
  - [ ] Handle component state updates
  - [ ] Test: Generate valid HEEX from streamed chunks

**Success Criteria**:

- HEEX fragments generated incrementally
- LiveView integration works
- Component state properly managed
- Tests verify streaming behavior

#### 📋 4.1.2 Integrate with HeexRenderer

**Duration**: 8-12 hours
**Files**: Update `lib/ash_reports/renderers/heex_renderer.ex`

**Tasks**:

- [ ] Add streaming support to HeexRenderer
  - [ ] render_with_context/2 uses Streaming.DataLoader
  - [ ] Support LiveView updates during streaming
  - [ ] Maintain backward compatibility
  - [ ] Test: All HEEX tests pass

**Success Criteria**:

- HEEX renderer supports streaming
- LiveView updates work correctly
- All existing tests pass
- New streaming tests added

## Stage 5: Integration & Testing (Week 4)

**Duration**: 1 week (32-40 hours)
**Goal**: Comprehensive integration testing and documentation
**Depends On**: Stages 2, 3, 4 complete

### 5.1 Cross-Renderer Integration Tests

#### 📋 5.1.1 Create Multi-Renderer Streaming Tests

**Duration**: 12-16 hours
**Files**: Create `test/ash_reports/integration/streaming_test.exs`

**Tasks**:

- [ ] Test all renderers with same dataset
- [ ] Verify consistent behavior across renderers
- [ ] Test error handling across renderers
- [ ] Test memory usage across renderers
- [ ] Performance: All renderers meet targets

**Success Criteria**:

- All renderers produce correct output
- Memory usage consistent
- Error handling consistent
- Performance targets met

### 5.2 Documentation

#### 📋 5.2.1 Create Streaming Usage Guide

**Duration**: 8-12 hours
**Files**: Create `guides/streaming.md`

**Tasks**:

- [ ] Document streaming architecture
- [ ] Provide examples for each renderer
- [ ] Document StreamingConsumer behavior
- [ ] Document helper functions
- [ ] Migration guide from old APIs

**Success Criteria**:

- Clear usage examples
- All renderers documented
- Migration path clear
- Best practices included

## Stage 6: Performance Optimization (Week 5)

**Duration**: 1 week (32-40 hours)
**Goal**: Optimize streaming performance and memory usage
**Depends On**: Stage 5 complete

### 6.1 Memory Optimization

#### 📋 6.1.1 Optimize Buffer Sizes

**Duration**: 8-12 hours
**Files**: Update streaming modules

**Tasks**:

- [ ] Benchmark different buffer sizes
- [ ] Implement adaptive buffering
- [ ] Add memory monitoring
- [ ] Test: Memory stays within limits

**Success Criteria**:

- Memory usage < 1.5x baseline
- Adaptive buffering works
- Monitoring in place

### 6.2 Throughput Optimization

#### 📋 6.2.1 Optimize Record Processing

**Duration**: 8-12 hours
**Files**: Update renderer streaming consumers

**Tasks**:

- [ ] Profile record processing
- [ ] Optimize hot paths
- [ ] Add parallel processing where possible
- [ ] Test: Throughput meets targets

**Success Criteria**:

- Throughput > 1000 records/sec
- Hot paths optimized
- Parallel processing where beneficial

## Stage 7: Documentation (Week 5)

**Duration**: 1 week (16-24 hours)
**Goal**: Complete documentation and examples
**Depends On**: Stage 6 complete
**Parallel With**: Stage 6 (can overlap)

### 7.1 API Documentation

#### 📋 7.1.1 Complete Module Documentation

**Duration**: 8-12 hours
**Files**: All streaming modules

**Tasks**:

- [ ] Complete all @moduledoc
- [ ] Complete all @doc
- [ ] Add @typedoc for all types
- [ ] Add examples to all public functions

**Success Criteria**:

- All public modules documented
- All public functions documented
- Examples for common scenarios

### 7.2 Examples

#### 📋 7.2.1 Create Example Applications

**Duration**: 8-12 hours
**Files**: Create `examples/streaming/`

**Tasks**:

- [ ] Example: Streaming HTML report
- [ ] Example: Streaming JSON API
- [ ] Example: Streaming HEEX LiveView
- [ ] Example: Custom StreamingConsumer

**Success Criteria**:

- Working examples for each renderer
- Examples demonstrate best practices
- README for each example

## Success Metrics

### Performance Targets

- [ ] Memory usage < 1.5x baseline for large datasets
- [ ] Throughput > 1000 records/second
- [ ] Latency < 100ms for first chunk

### Code Quality Targets

- [ ] Test coverage > 90% for new code
- [ ] All renderers use shared streaming
- [ ] No code duplication in streaming logic
- [ ] < 200 lines per renderer streaming consumer

### Documentation Targets

- [ ] All public APIs documented
- [ ] Usage guide complete
- [ ] Migration guide complete
- [ ] Working examples for all renderers

## Risks & Mitigation

### Risk: Breaking Changes to Existing APIs

**Mitigation**: Maintain backward compatibility, deprecate old APIs gradually

### Risk: Performance Regression

**Mitigation**: Continuous benchmarking, performance tests in CI

### Risk: Memory Leaks in Streaming

**Mitigation**: Memory monitoring, leak detection tests, proper cleanup

### Risk: Renderer-Specific Edge Cases

**Mitigation**: Comprehensive testing per renderer, integration tests

## Timeline Summary

| Week | Stage | Focus |
|------|-------|-------|
| 1 | Stage 1 | Core Infrastructure ✅ Section 1.1.1, ✅ Section 1.1.2 |
| 2 | Stage 2 | HTML Renderer Integration |
| 3 | Stage 3 & 4 | JSON & HEEX Renderer Integration (parallel) |
| 4 | Stage 5 | Integration & Testing |
| 5 | Stage 6 & 7 | Performance & Documentation (parallel) |

## Next Steps

**Current**: Stage 1.1 Complete (Shared DataLoader Interface)
**Next**: Stage 1.2.1 - Document StreamingPipeline Public API

**Immediate Actions**:
<<<<<<< HEAD

1. Update Typst.DataLoader to use Streaming.Consumer helpers
2. Verify all Typst tests still pass
3. Measure code reduction and performance impact
=======
1. Add comprehensive moduledoc to StreamingPipeline
2. Document all public functions with examples
3. Mark internal functions as @doc false
>>>>>>> 367b7f78
<|MERGE_RESOLUTION|>--- conflicted
+++ resolved
@@ -96,27 +96,6 @@
 - ✅ Helper functions cover common use cases
 - ✅ Tests demonstrate correct usage patterns
 
-<<<<<<< HEAD
-#### 📋 1.1.3 Refactor Typst.DataLoader to Use Shared Components
-
-**Duration**: 8-12 hours
-**Files**: Refactor `lib/ash_reports/typst/data_loader.ex`
-
-**Tasks**:
-
-- [ ] Update Typst.DataLoader to use Streaming.DataLoader
-  - [ ] Remove duplicated streaming logic
-  - [ ] Keep Typst-specific chart preprocessing
-  - [ ] Maintain backward compatibility
-  - [ ] Test: All Typst tests still pass
-
-**Success Criteria**:
-
-- Typst.DataLoader is < 200 lines
-- All Typst tests pass
-- Chart preprocessing still works
-- Backward compatible API
-=======
 #### ✅ 1.1.3 Refactor Typst.DataLoader to Use Shared Components
 **Duration**: 8-12 hours
 **Files**: Refactor `lib/ash_reports/typst/data_loader.ex`
@@ -133,7 +112,6 @@
 - ✅ All Typst tests pass (53/53)
 - ✅ Chart preprocessing still works
 - ✅ Backward compatible API (deprecated functions maintained)
->>>>>>> 367b7f78
 
 ### 1.2 StreamingPipeline Interface Cleanup
 
@@ -540,13 +518,6 @@
 **Next**: Stage 1.2.1 - Document StreamingPipeline Public API
 
 **Immediate Actions**:
-<<<<<<< HEAD
-
-1. Update Typst.DataLoader to use Streaming.Consumer helpers
-2. Verify all Typst tests still pass
-3. Measure code reduction and performance impact
-=======
 1. Add comprehensive moduledoc to StreamingPipeline
 2. Document all public functions with examples
-3. Mark internal functions as @doc false
->>>>>>> 367b7f78
+3. Mark internal functions as @doc false